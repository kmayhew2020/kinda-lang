--- conflicted
+++ resolved
@@ -461,19 +461,10 @@
 
         slowdown_ratio = stressed_time / optimal_time
 
-<<<<<<< HEAD
-        # Performance should degrade predictably with load (very relaxed bounds for CI stability)
-        # In CI environments, timing can be highly variable, so we just verify the ratio makes sense
-        # Note: Due to CPU warming effects and optimizations, stressed condition may occasionally run faster
-        assert (
-            0.2 < slowdown_ratio < 10.0
-        ), f"Performance degradation should be reasonable, got {slowdown_ratio:.2f}x"
-=======
         # Performance scaling should be reasonable (allowing for CPU optimizations and warm-up effects)
         assert (
             0.3 < slowdown_ratio < 5.0
         ), f"Performance scaling should be reasonable, got {slowdown_ratio:.2f}x"
->>>>>>> 3f09d8cd
 
         # Variance should remain reasonable across conditions (relaxed for CI stability)
         for condition, metrics in performance_consistency.items():
