--- conflicted
+++ resolved
@@ -18,24 +18,13 @@
     output_paths = transform(knda_file, tmp_path / "output")
     py_file = output_paths[0]
 
-<<<<<<< HEAD
-    # Execute and capture output with PYTHONPATH set to find kinda modules
-    import os
-
-    env = os.environ.copy()
-    env["PYTHONPATH"] = os.getcwd()
-    result = subprocess.run(
-        ["python", str(py_file)], capture_output=True, text=True, timeout=5, env=env
-    )
-=======
     # Execute and capture output using the same Python interpreter as the test
     # Set up environment to ensure kinda module can be imported
     env = os.environ.copy()
     project_root = Path(__file__).parent.parent.parent  # Go up from tests/python/ to project root
     env['PYTHONPATH'] = str(project_root)
-    
+
     result = subprocess.run([sys.executable, str(py_file)], capture_output=True, text=True, timeout=5, env=env)
->>>>>>> f89c5739
     return result.stdout, result.stderr, result.returncode, py_file.read_text()
 
 
