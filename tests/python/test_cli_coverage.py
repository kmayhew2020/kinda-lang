"""
CLI coverage tests for kinda-lang command line interface.
Targets remaining coverage gaps in CLI module.
"""

import pytest
import tempfile
from pathlib import Path
from unittest.mock import patch, MagicMock
from io import StringIO
import sys

from kinda.cli import show_examples, show_syntax_reference, main


class TestCLIHelperFunctions:
    """Test CLI helper functions for coverage"""
    
    def test_show_examples(self, capsys):
        """Test show_examples function"""
        show_examples()
        captured = capsys.readouterr()
        assert "Here are some kinda programs to get you started" in captured.out
        assert "Hello World" in captured.out
        assert "Chaos Greeter" in captured.out
        assert "Maybe Math" in captured.out
        assert "Pro tip" in captured.out

    def test_show_syntax_reference(self, capsys):
        """Test show_syntax_reference function"""
        show_syntax_reference()
        captured = capsys.readouterr()
        assert "Kinda Syntax Reference" in captured.out
        assert "~kinda int" in captured.out
        assert "~sorta print" in captured.out
        assert "~sometimes" in captured.out
        assert "Basic Constructs" in captured.out
        assert "Pro Tips" in captured.out


class TestCLIMainFunction:
    """Test main CLI function with different command scenarios"""
    
    def test_examples_command(self, capsys):
        """Test examples command through main function"""
        with patch('sys.argv', ['kinda', 'examples']):
            result = main()
            captured = capsys.readouterr()
            assert result == 0
            assert "Here are some kinda programs" in captured.out
    
    def test_syntax_command(self, capsys):
        """Test syntax command through main function"""
        with patch('sys.argv', ['kinda', 'syntax']):
            result = main()
            captured = capsys.readouterr()
            assert result == 0
            assert "Kinda Syntax Reference" in captured.out

    def test_transform_command_missing_file(self, capsys):
        """Test transform command with nonexistent file"""
        with patch('sys.argv', ['kinda', 'transform', 'nonexistent.knda']):
            result = main()
            captured = capsys.readouterr()
            assert result == 1
            assert "doesn't exist" in captured.out

    def test_run_command_missing_file(self, capsys):
        """Test run command with nonexistent file"""
        with patch('sys.argv', ['kinda', 'run', 'nonexistent.knda']):
            result = main()
            captured = capsys.readouterr()
            assert result == 1
            assert "Can't find" in captured.out

    def test_interpret_command_missing_file(self, capsys):
        """Test interpret command with nonexistent file"""
        with patch('sys.argv', ['kinda', 'interpret', 'nonexistent.knda']):
            result = main()
            captured = capsys.readouterr()
            assert result == 1
            assert "nowhere to be found" in captured.out

    def test_transform_command_with_actual_file(self, capsys):
        """Test transform command with actual file"""
        with tempfile.NamedTemporaryFile(mode='w', suffix='.knda', delete=False) as f:
            f.write('~kinda int x = 42\n~sorta print("hello")')
            temp_path = Path(f.name)

        try:
            with patch('sys.argv', ['kinda', 'transform', str(temp_path)]):
                result = main()
                captured = capsys.readouterr()
                assert result == 0
                assert "Transformed your chaos into" in captured.out
                assert "Generated" in captured.out and "file(s)" in captured.out
        finally:
            temp_path.unlink()
            # Clean up any generated files
            build_dir = Path("build")
            if build_dir.exists():
                import shutil
                shutil.rmtree(build_dir)

    def test_transform_unsupported_language(self, capsys):
        """Test transform with forced unsupported language"""
        with tempfile.NamedTemporaryFile(mode='w', suffix='.knda', delete=False) as f:
            f.write('~kinda int x = 42')
            temp_path = Path(f.name)

        try:
            with patch('sys.argv', ['kinda', 'transform', str(temp_path), '--lang', 'rust']):
                result = main()
                captured = capsys.readouterr()
                assert result == 1  # Returns 1 (error) because C support is disabled
                assert ("C transpiler is planned for v0.4.0" in captured.out or "C language not yet supported" in str(captured))
        finally:
            temp_path.unlink()

    def test_run_command_with_actual_file(self, capsys):
        """Test run command with actual file"""
        with tempfile.NamedTemporaryFile(mode='w', suffix='.knda', delete=False) as f:
            f.write('~sorta print("test run")')
            temp_path = Path(f.name)

        try:
            with patch('sys.argv', ['kinda', 'run', str(temp_path)]):
                result = main()
                captured = capsys.readouterr()
                assert result == 0
                assert "Running your questionable code" in captured.out
                assert "didn't crash" in captured.out
        finally:
            temp_path.unlink()
            # Clean up build directory
            build_dir = Path(".kinda-build")
            if build_dir.exists():
                import shutil
                shutil.rmtree(build_dir)

    def test_run_unsupported_language_error(self, capsys):
        """Test run with unsupported language shows error"""  
        with tempfile.NamedTemporaryFile(mode='w', suffix='.knda', delete=False) as f:
            f.write('~kinda int x = 42')
            temp_path = Path(f.name)

        try:
            with patch('sys.argv', ['kinda', 'run', str(temp_path), '--lang', 'c']):
                result = main()
                captured = capsys.readouterr()
                assert result == 1
<<<<<<< HEAD
                assert ("C support is coming in v0.4.0" in captured.out or "C transpiler is planned for v0.4.0" in captured.out)
=======
                assert "can transform c but can't run it" in captured.out
>>>>>>> 144d9c77
        finally:
            temp_path.unlink()

    @patch('kinda.interpreter.repl.run_interpreter')
    def test_interpret_command_with_file(self, mock_interpreter, capsys):
        """Test interpret command with actual file"""
        with tempfile.NamedTemporaryFile(mode='w', suffix='.knda', delete=False) as f:
            f.write('~sorta print("interpret test")')
            temp_path = Path(f.name)

        try:
            with patch('sys.argv', ['kinda', 'interpret', str(temp_path)]):
                result = main()
                captured = capsys.readouterr()
                assert result == 0
                assert "Entering the chaos dimension" in captured.out
                assert "Chaos complete" in captured.out
                mock_interpreter.assert_called_once_with(str(temp_path), 'python')
        finally:
            temp_path.unlink()

    def test_interpret_unsupported_language(self, capsys):
        """Test interpret with unsupported language"""
        with tempfile.NamedTemporaryFile(mode='w', suffix='.knda', delete=False) as f:
            f.write('~kinda int x = 42')
            temp_path = Path(f.name)

        try:
            with patch('sys.argv', ['kinda', 'interpret', str(temp_path), '--lang', 'c']):
                result = main()
                captured = capsys.readouterr()
                assert result == 1
                assert ("C support is coming in v0.4.0" in captured.out or "C transpiler is planned for v0.4.0" in captured.out or "Interpret mode only works with Python" in captured.out)
        finally:
            temp_path.unlink()


class TestCLIArgumentParsing:
    """Test CLI argument parsing edge cases"""

    def test_transform_with_custom_output_dir(self, capsys):
        """Test transform command with custom output directory"""
        with tempfile.NamedTemporaryFile(mode='w', suffix='.knda', delete=False) as f:
            f.write('~kinda int x = 42')
            temp_path = Path(f.name)

        try:
            with patch('sys.argv', ['kinda', 'transform', str(temp_path), '--out', 'custom_build']):
                result = main()
                captured = capsys.readouterr()
                assert result == 0
                assert "custom_build" in captured.out or "Transformed" in captured.out
        finally:
            temp_path.unlink()
            # Clean up custom build directory
            custom_dir = Path("custom_build")
            if custom_dir.exists():
                import shutil
                shutil.rmtree(custom_dir)

    def test_command_with_forced_language(self):
        """Test language detection with forced language parameter"""
        from kinda.cli import detect_language
        
        # Test forced language overrides extension detection
        test_path = Path("test.unknown.extension")
        result = detect_language(test_path, "python")
        assert result == "python"


class TestSafePrintCoverage:
    """Test safe_print function coverage for error handling"""

    @patch('builtins.print')
    def test_safe_print_with_unicode_fallback(self, mock_print):
        """Test safe_print handles UnicodeEncodeError gracefully"""
        from kinda.cli import safe_print
        
        # Test normal operation
        mock_print.side_effect = None
        safe_print("normal text")
        
        # Test with UnicodeEncodeError
        mock_print.side_effect = [UnicodeEncodeError('utf-8', '', 0, 1, 'test'), None]
        safe_print("text with emojis 🎲[shrug]📚")
        
        # Should call print twice - once failing, once with fallbacks
        assert mock_print.call_count >= 2

    def test_safe_print_emoji_replacements(self):
        """Test that safe_print replaces emojis correctly in fallback"""
        from kinda.cli import safe_print
        
        # This tests the fallback logic by checking the replacement patterns exist
        with patch('builtins.print') as mock_print:
            mock_print.side_effect = [UnicodeEncodeError('utf-8', '', 0, 1, 'test'), None]
            safe_print("✨🎲[shrug]📚📝🎯")
            
            # Check that fallback was called with replacements
            if mock_print.call_count > 1:
                fallback_call = mock_print.call_args_list[1]
                fallback_text = fallback_call[0][0]
                # Should contain ASCII replacements, not emojis
                assert "✨" not in fallback_text
                assert "🎲" not in fallback_text<|MERGE_RESOLUTION|>--- conflicted
+++ resolved
@@ -149,11 +149,7 @@
                 result = main()
                 captured = capsys.readouterr()
                 assert result == 1
-<<<<<<< HEAD
                 assert ("C support is coming in v0.4.0" in captured.out or "C transpiler is planned for v0.4.0" in captured.out)
-=======
-                assert "can transform c but can't run it" in captured.out
->>>>>>> 144d9c77
         finally:
             temp_path.unlink()
 
