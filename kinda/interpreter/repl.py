--- conflicted
+++ resolved
@@ -52,11 +52,6 @@
     if not hasattr(fuzzy, "env"):
         fuzzy.env = {}
 
-<<<<<<< HEAD
-    # Provide 'env' in the execution context so helper imports can reference it
-    helper_globals = {"env": fuzzy.env}
-    exec(helper_imports, helper_globals, fuzzy.env)
-=======
     # Create execution context where 'env' variable points to fuzzy.env
     exec_context = {"env": fuzzy.env}
     exec_context.update(fuzzy.env)
@@ -64,7 +59,6 @@
 
     # Update fuzzy.env with any new values from execution
     fuzzy.env.update(exec_context)
->>>>>>> 650292eb
 
     try:
         exec(code, fuzzy.env, fuzzy.env)
