--- conflicted
+++ resolved
@@ -843,8 +843,7 @@
     },
     "sometimes_while": {
         "type": "loop",
-<<<<<<< HEAD
-        "pattern": re.compile(r"~sometimes_while\s+(.+?)\s*:"),
+        "pattern": re.compile(r"~sometimes_while\s+(.+):\s*"),
         "description": "Fuzzy while loop with personality-adjusted continuation probability",
         "body": (
             "def sometimes_while(condition, body_func=None):\n"
@@ -895,43 +894,11 @@
             '        print(f"[shrug] Sometimes while loop got confused: {e}")\n'
             "        update_chaos_state(failed=True)\n"
             "        return 0"
-=======
-        "pattern": re.compile(r"~sometimes_while\s+(.+):\s*"),
-        "description": "Probabilistic while loop with personality-adjusted continuation probability",
-        "body": (
-            "def sometimes_while_condition(condition):\n"
-            '    """Check if sometimes_while loop should continue with probabilistic decision"""\n'
-            "    from kinda.personality import chaos_probability, update_chaos_state, chaos_random\n"
-            "    from kinda.security import secure_condition_check\n"
-            "    try:\n"
-            "        # First check the actual condition\n"
-            "        should_proceed, condition_result = secure_condition_check(condition, 'sometimes_while')\n"
-            "        if not should_proceed:\n"
-            "            update_chaos_state(failed=True)\n"
-            "            return False\n"
-            "        \n"
-            "        # If condition is false, definitely don't continue\n"
-            "        if not condition_result:\n"
-            "            update_chaos_state(failed=False)\n"
-            "            return False\n"
-            "        \n"
-            "        # Condition is true, now apply personality-based probability\n"
-            "        prob = chaos_probability('sometimes_while')\n"
-            "        should_continue = chaos_random() < prob\n"
-            "        update_chaos_state(failed=not should_continue)\n"
-            "        return should_continue\n"
-            "    except Exception as e:\n"
-            '        print(f"[shrug] sometimes_while condition check failed: {e}")\n'
-            '        print(f"[tip] Defaulting to False for safety")\n'
-            "        update_chaos_state(failed=True)\n"
-            "        return False"
->>>>>>> 33da9b44
         ),
     },
     "maybe_for": {
         "type": "loop",
-<<<<<<< HEAD
-        "pattern": re.compile(r"~maybe_for\s+(\w+)\s+in\s+(.+?)\s*:"),
+        "pattern": re.compile(r"~maybe_for\s+(\w+)\s+in\s+(.+):\s*"),
         "description": "Fuzzy for loop with personality-adjusted item execution probability",
         "body": (
             "def maybe_for(iterable, body_func=None):\n"
@@ -982,31 +949,11 @@
             '        print(f"[shrug] Maybe for loop got confused: {e}")\n'
             "        update_chaos_state(failed=True)\n"
             "        return 0"
-=======
-        "pattern": re.compile(r"~maybe_for\s+(\w+)\s+in\s+(.+):\s*"),
-        "description": "Probabilistic for loop with personality-adjusted per-iteration execution",
-        "body": (
-            "def maybe_for_item_execute():\n"
-            '    """Check if maybe_for should execute current iteration with probabilistic decision"""\n'
-            "    from kinda.personality import chaos_probability, update_chaos_state, chaos_random\n"
-            "    try:\n"
-            "        # Apply personality-based probability for this iteration\n"
-            "        prob = chaos_probability('maybe_for')\n"
-            "        should_execute = chaos_random() < prob\n"
-            "        update_chaos_state(failed=not should_execute)\n"
-            "        return should_execute\n"
-            "    except Exception as e:\n"
-            '        print(f"[shrug] maybe_for execution check failed: {e}")\n'
-            '        print(f"[tip] Defaulting to True for safety")\n'
-            "        update_chaos_state(failed=True)\n"
-            "        return True"
->>>>>>> 33da9b44
         ),
     },
     "kinda_repeat": {
         "type": "loop",
-<<<<<<< HEAD
-        "pattern": re.compile(r"~kinda_repeat\s*\(\s*(.+?)\s*\)\s*:"),
+        "pattern": re.compile(r"~kinda_repeat\s*\(\s*([^)]+)\s*\):\s*"),
         "description": "Fuzzy repetition loop with personality-adjusted variance",
         "body": (
             "def kinda_repeat(n, body_func=None):\n"
@@ -1057,53 +1004,11 @@
             '        print(f"[shrug] Kinda repeat got confused: {e}")\n'
             "        update_chaos_state(failed=True)\n"
             "        return 0"
-=======
-        "pattern": re.compile(r"~kinda_repeat\s*\(\s*([^)]+)\s*\):\s*"),
-        "description": "Fuzzy repetition with personality-based variance using normal distribution",
-        "body": (
-            "def kinda_repeat_count(n):\n"
-            '    """Calculate fuzzy repetition count with personality-based variance"""\n'
-            "    from kinda.personality import get_kinda_repeat_variance, update_chaos_state, chaos_gauss, chaos_randint\n"
-            "    try:\n"
-            "        # Convert n to integer\n"
-            "        if not isinstance(n, (int, float)):\n"
-            "            try:\n"
-            "                n = int(float(n))\n"
-            "            except (ValueError, TypeError):\n"
-            '                print(f"[?] kinda_repeat got weird count: {repr(n)}")\n'
-            '                print(f"[tip] Expected a number but got {type(n).__name__}, using 1")\n'
-            "                update_chaos_state(failed=True)\n"
-            "                return 1\n"
-            "        \n"
-            "        base_n = int(n)\n"
-            "        \n"
-            "        # Handle edge cases\n"
-            "        if base_n <= 0:\n"
-            "            update_chaos_state(failed=False)\n"
-            "            return max(0, base_n)  # Return 0 for n=0, but ensure no negative\n"
-            "        \n"
-            "        # Get personality-based variance (as fraction of n)\n"
-            "        variance_fraction = get_kinda_repeat_variance()\n"
-            "        sigma = base_n * variance_fraction\n"
-            "        \n"
-            "        # Generate count using normal distribution centered on n\n"
-            "        fuzzy_count = chaos_gauss(base_n, sigma)\n"
-            "        result_count = max(1, int(round(fuzzy_count)))  # Always at least 1 (unless n=0)\n"
-            "        \n"
-            "        update_chaos_state(failed=False)\n"
-            "        return result_count\n"
-            "    except Exception as e:\n"
-            '        print(f"[shrug] kinda_repeat count calculation failed: {e}")\n'
-            '        print(f"[tip] Falling back to original count or 1")\n'
-            "        update_chaos_state(failed=True)\n"
-            "        return max(1, int(n) if isinstance(n, (int, float)) else 1)"
->>>>>>> 33da9b44
         ),
     },
     "eventually_until": {
         "type": "loop",
-<<<<<<< HEAD
-        "pattern": re.compile(r"~eventually_until\s+(.+?)\s*:"),
+        "pattern": re.compile(r"~eventually_until\s+(.+):\s*"),
         "description": "Loop that executes until condition becomes consistently true with memory optimization",
         "body": (
             "def eventually_until(condition, body_func=None, context_id='default'):\n"
@@ -1159,72 +1064,6 @@
             '        print(f"[shrug] Eventually until got confused: {e}")\n'
             "        update_chaos_state(failed=True)\n"
             "        return {'iterations': 0, 'converged': False, 'stats': {}}"
-=======
-        "pattern": re.compile(r"~eventually_until\s+(.+):\s*"),
-        "description": "Probabilistic loop with statistical termination using Wilson score intervals",
-        "body": (
-            "def eventually_until_condition(condition):\n"
-            '    """Check eventually_until condition with statistical confidence"""\n'
-            "    from kinda.personality import get_eventually_until_confidence, update_chaos_state\n"
-            "    from kinda.security import secure_condition_check\n"
-            "    import math\n"
-            "    \n"
-            "    # Create evaluator if it doesn't exist in globals\n"
-            "    if 'eventually_until_evaluator' not in globals():\n"
-            "        confidence = get_eventually_until_confidence()\n"
-            "        globals()['eventually_until_evaluator'] = {\n"
-            "            'confidence_threshold': confidence,\n"
-            "            'evaluations': [],\n"
-            "            'min_samples': 3\n"
-            "        }\n"
-            "    \n"
-            "    evaluator = globals()['eventually_until_evaluator']\n"
-            "    \n"
-            "    try:\n"
-            "        # Security check for condition\n"
-            "        should_proceed, condition_result = secure_condition_check(condition, 'eventually_until')\n"
-            "        if not should_proceed:\n"
-            "            update_chaos_state(failed=True)\n"
-            "            return True  # Terminate unsafe conditions\n"
-            "        \n"
-            "        # Add evaluation result\n"
-            "        evaluator['evaluations'].append(bool(condition_result))\n"
-            "        n = len(evaluator['evaluations'])\n"
-            "        \n"
-            "        # Need minimum sample size for statistics\n"
-            "        if n < evaluator['min_samples']:\n"
-            "            update_chaos_state(failed=False)\n"
-            "            return True  # Continue until we have enough data\n"
-            "        \n"
-            "        # Calculate observed success rate\n"
-            "        successes = sum(evaluator['evaluations'])\n"
-            "        p_hat = successes / n\n"
-            "        \n"
-            "        # For fuzzy conditions like ~ish comparisons, use a simpler approach:\n"
-            "        # Check if we've had recent consecutive successes (indicating condition is met)\n"
-            "        consecutive_successes = 0\n"
-            "        for i in range(len(evaluator['evaluations']) - 1, -1, -1):\n"
-            "            if evaluator['evaluations'][i]:\n"
-            "                consecutive_successes += 1\n"
-            "            else:\n"
-            "                break\n"
-            "        \n"
-            "        # Also check recent success rate (last 5-10 evaluations)\n"
-            "        recent_window = min(5, n)\n"
-            "        recent_evaluations = evaluator['evaluations'][-recent_window:]\n"
-            "        recent_successes = sum(recent_evaluations)\n"
-            "        recent_success_rate = recent_successes / recent_window if recent_window > 0 else 0\n"
-            "        \n"
-            "        # Terminate if we have 2+ consecutive successes OR high recent success rate\n"
-            "        should_terminate = (consecutive_successes >= 2) or (recent_success_rate >= 0.8)\n"
-            "        update_chaos_state(failed=not should_terminate)\n"
-            "        return not should_terminate  # Continue while not terminated\n"
-            "        \n"
-            "    except Exception as e:\n"
-            '        print(f"[shrug] eventually_until condition check failed: {e}")\n'
-            "        update_chaos_state(failed=True)\n"
-            "        return False  # Terminate on errors for safety"
->>>>>>> 33da9b44
         ),
     },
 }